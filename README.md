--- conflicted
+++ resolved
@@ -3,13 +3,10 @@
 Telegraf is an agent written in Go for collecting, processing, aggregating,
 and writing metrics.
 
-<<<<<<< HEAD
-=======
 Design goals are to have a minimal memory footprint with a plugin system so
 that developers in the community can easily add support for collecting metrics
 from local or remote services.
 
->>>>>>> a1668bbf
 Telegraf is plugin-driven and has the concept of 4 distinct plugins:
 
 1. [Input Plugins](#input-plugins) collect metrics from the system, services, or 3rd party APIs
@@ -17,11 +14,9 @@
 3. [Aggregator Plugins](#aggregator-plugins) create aggregate metrics (e.g. mean, min, max, quantiles, etc.)
 4. [Output Plugins](#output-plugins) write metrics to various destinations
 
-<<<<<<< HEAD
 ## Configuration and Installation
 Please refer to the SignalFx [documentation](https://github.com/signalfx/integrations/tree/release/telegraf)
 for more information on the installation and configuration of Telegraf.
-=======
 For more information on Processor and Aggregator plugins please [read this](./docs/AGGREGATORS_AND_PROCESSORS.md).
 
 New plugins are designed to be easy to contribute,
@@ -99,7 +94,6 @@
 ```
 ./telegraf config > telegraf.conf
 ```
->>>>>>> a1668bbf
 
 ## Advanced Configuration Options
 
@@ -248,11 +242,8 @@
 
 ## Aggregator Plugins
 
-<<<<<<< HEAD
 * [signalfx_util](./plugins/aggregators/signalfx_util)
-=======
 * [basicstats](./plugins/aggregators/basicstats)
->>>>>>> a1668bbf
 * [minmax](./plugins/aggregators/minmax)
 * [histogram](./plugins/aggregators/histogram)
 
